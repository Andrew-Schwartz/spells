use iced::{Alignment, Length};
use iced_native::widget::{button, checkbox, container, horizontal_rule, pick_list, scrollable, text, text_input, vertical_rule};
use itertools::{Either, Itertools};

use crate::{Column, Container, Element, Level, Location, Row};
use crate::character::Character;
use crate::spells::data::{CastingTime, Class, Components, School};
use crate::spells::spell::CustomSpell;
// use crate::style::Style;
use crate::utils::{ListGrammaticallyExt, SpacingExt, Tap};

#[derive(Debug, Clone)]
pub enum Message {
    CharacterName(String),
    SubmitCharacter,
    Open(usize),
    Rename(usize),
    RenameString(usize, String),
    DeleteCharacter(usize),
    SpellName(String),
    OpenSpell(usize),
    SubmitSpell,
    DeleteSpell(usize),
    EditSpell(Edit),
    CloseSpell,
}

#[derive(Debug, Clone)]
pub enum Edit {
    School(School),
    Level(Level),
    CastingTime(CastingTime),
    CastingTimeN(String),
    CastingTimeWhen(String),
    Range(String),
    ComponentV(bool),
    ComponentS(bool),
    ComponentM(bool),
    ComponentMaterial(String),
    Duration(String),
    Ritual(bool),
    Concentration(bool),
    Description(String),
    // DescEnter,
    HigherLevels(String),
    Class(Class),
    // Source(String),
    // Page(String),
}

pub struct ClosedCharacter {
    pub character: Character,
    pub rename: Either<(), String>,
}

impl From<Character> for ClosedCharacter {
    fn from(character: Character) -> Self {
        Self {
            character,
            rename: Either::Left(()),
        }
    }
}

#[derive(Default)]
pub struct SettingsPage {
    pub character_name: String,
<<<<<<< HEAD
    pub character_name_id: text_input::Id,
=======
    pub character_name_state: text_input::State,
    create_character: button::State,
    character_scroll: scrollable::State,
>>>>>>> 46c65265
    pub spell_name: String,
    pub spell_name_id: text_input::Id,
    pub spell_editor: SpellEditor,
}

impl SettingsPage {
    pub fn new(custom_spells: &[CustomSpell]) -> Self {
        Self {
            character_name: Default::default(),
<<<<<<< HEAD
            character_name_id: text_input::Id::unique(),
=======
            character_name_state: Default::default(),
            create_character: Default::default(),
            character_scroll: Default::default(),
>>>>>>> 46c65265
            spell_name: Default::default(),
            spell_name_id: text_input::Id::unique(),
            spell_editor: SpellEditor::searching("", custom_spells),
        }
    }
}

pub enum SpellEditor {
    Searching {
        /// Vec<(spell, open, delete)>
        spells: Vec<CustomSpell>,
    },
    Editing {
        spell: Box<CustomSpell>,
    },
}

impl Default for SpellEditor {
    fn default() -> Self {
        Self::Searching { spells: Default::default() }
    }
}

impl SpellEditor {
    pub fn searching(needle: &str, spells: &[CustomSpell]) -> Self {
        let spells = spells.iter()
            .map(|spell| (&spell.name_lower, spell))
            .filter(|(name, _)| name.contains(&needle))
            .sorted_unstable_by_key(|&(name, _)| name)
            // .sorted_unstable_by_key(|(name, _)| levenshtein(name, needle))
            .map(|(_, spell)| spell)
            .take(20)
            .cloned()
            .collect();
        Self::Searching { spells }
    }
}

impl SettingsPage {
    pub fn view<'s, 'c: 's>(
        &'s self,
        closed_characters: &[ClosedCharacter],
        width: u32,
    ) -> Container<'c> {
        const PADDING: u16 = 12;
        const RULE_SPACING: u16 = 24;
        const NAME_PADDING: u16 = 3;
        const SPACING: u16 = 5;

        let character_label = row![
            Length::Fill,
            text("Characters").size(30),
            Length::Fill,
        ];

        let character_name_input = text_input(
            "Character Name",
            &self.character_name,
            |n| crate::Message::Settings(Message::CharacterName(n)),
        )
            .id(self.character_name_id.clone())
            .on_submit(crate::Message::Settings(Message::SubmitCharacter));
        let create_character_button = button(
            text("Create").size(16),
        )
            .on_press(crate::Message::Settings(Message::SubmitCharacter));
        #[allow(clippy::cast_possible_truncation, clippy::cast_precision_loss, clippy::cast_lossless)]
            let text_width = (width as f32 / 2.0
            - PADDING as f32
            - RULE_SPACING as f32
            - NAME_PADDING as f32
            - 45.0 // open button
            - (2 * SPACING) as f32
            - 51.0 // delete button
        ) as u32;
        let closed_character_buttons = closed_characters.iter()
            .enumerate()
            .fold(col!(), |col, (idx, closed)| {
                let highlight = Location::Alternating { idx, highlight: true };
                let no_highlight = Location::Alternating { idx, highlight: false };
                let name = button(
                    text(&*closed.character.name).size(19),
                )
                    .style(no_highlight)
                    .on_press(crate::Message::Settings(Message::Open(idx)));
                let name = container(name)
                    .max_width(text_width)
                    .style(highlight);
                let open = button(
                    text("Open").size(15),
                ).style(highlight)
                    .on_press(crate::Message::Settings(Message::Open(idx)));
                let rename = match &closed.rename {
                    Either::Left(()) => {
                        let button = button(
                            text("Rename").size(15),
                        ).style(highlight)
                            .on_press(crate::Message::Settings(Message::Rename(idx)));
                        container(button).style(highlight)
                    }
                    Either::Right(name) => {
                        let cancel_input = text_input(
                            "Submit now to cancel",
                            name,
                            move |s| crate::Message::Settings(Message::RenameString(idx, s)),
                        ).style(highlight)
                            .width(Length::Units(140))
                            .on_submit(crate::Message::Settings(Message::Rename(idx)));
                        let button = button(
                            text("Submit").size(15),
                        ).style(highlight)
                            .on_press(crate::Message::Settings(Message::Rename(idx)));
                        let row = row![
                            cancel_input,
                            3,
                            button
                        ].align_items(Alignment::Center);
                        container(row).style(highlight)
                    }
                };
                let delete = button(
                    text("Delete").size(15),
                ).style(highlight)
                    .on_press(crate::Message::Settings(Message::DeleteCharacter(idx)));
                col.push(container(
                    row![
                        NAME_PADDING,
                        name,
                        Length::Fill,
                        open,
                        rename,
                        delete
                    ].spacing(SPACING)
                        .align_items(Alignment::Center)
                ).style(highlight))
            });

        let character_col = col![
            row![
                character_name_input,
                4,
                create_character_button,
            ].align_items(Alignment::Center),
            14,
            closed_character_buttons,
        ].spacing(4);

        let spells_label = row![
            Length::Fill,
            text("Spell Editor").size(30),
            Length::Fill,
        ];

        let spell_name = text_input(
            "Spell Name",
            &self.spell_name,
            |n| crate::Message::Settings(Message::SpellName(n)),
        ).on_submit(crate::Message::Settings(Message::SubmitSpell));

        let create_spell_button = button(
            text("Create").size(16),
        ).on_press(crate::Message::Settings(Message::SubmitSpell));

        let spells_col = col![
            row![
                spell_name,
                4,
                create_spell_button,
            ].align_items(Alignment::Center),
            10,
        ].spacing(4);

        let spells_col = match &self.spell_editor {
            SpellEditor::Searching { spells } => {
                let col = spells.iter()
                    .enumerate()
                    .fold(col!().spacing(4), |spells_col, (idx, spell)| {
                        let highlight = Location::Alternating { idx, highlight: true };
                        let no_highlight = Location::Alternating { idx, highlight: false };
                        let name = button(
                            text(&*spell.name).size(19),
                        )
                            // todo used to be no_hihglight, how to treat?
                            .style(no_highlight)
                            .on_press(crate::Message::Settings(Message::OpenSpell(idx)));
                        let edit = button(
                            text("Edit").size(15),
                        ).style(highlight)
                            .on_press(crate::Message::Settings(Message::OpenSpell(idx)));
                        let delete = button(
                            text("Delete").size(15),
                        ).style(highlight)
                            .on_press(crate::Message::Settings(Message::DeleteSpell(idx)));
                        spells_col.push(container(
                            row![
                                NAME_PADDING,
                                name,
                                Length::Fill,
                                edit,
                                delete,
                            ].spacing(SPACING)
                                .align_items(Alignment::Center)
                        ).style(highlight))
                    });
                spells_col.push(scrollable(col))
            }
            SpellEditor::Editing { spell } => {
                fn make_row<'a, T: Into<Element<'a>>, L: Into<String>>(
                    label: L,
                    content: T,
                ) -> Row<'a> {
                    let label = label.into();
                    let labeled = !label.is_empty();
                    let mut ret = row!(text(label).size(16));
                    if labeled {
                        ret = ret.push_space(Length::Fill);
                        // row = row.push_space(Length::Units(16))
                    }
                    let ret = ret
                        .push(content)
                        .align_items(Alignment::Center);
                    row![
                        Length::Fill,
                        container(ret).width(Length::FillPortion(18)),
                        Length::Fill
                    ]
                }
                fn edit_message<T: 'static>(edit_ctor: fn(T) -> Edit) -> impl Fn(T) -> crate::Message {
                    move |t: T| crate::Message::Settings(Message::EditSpell(edit_ctor(t)))
                }

                let title = text(&*spell.name).size(36);
                let close_button = button(
                    "Close",
                ).on_press(crate::Message::Settings(Message::CloseSpell));

                let title = row![
                    Length::Fill,
                    title,
                    container(row![
                        Length::Fill,
                        close_button,
                    ]).width(Length::Fill)
                ].align_items(Alignment::Center);

                let school = pick_list(
                    &School::ALL[..],
                    Some(spell.school),
                    edit_message(Edit::School),
                );

                let level = pick_list(
                    &Level::ALL[..],
                    Some(spell.level),
                    edit_message(Edit::Level),
                ).text_size(14);

                const CASTING_TIMES: &'static [CastingTime] = &CastingTime::ALL;
                let casting_time = pick_list(
                    CASTING_TIMES,
                    Some(match &spell.casting_time {
                        CastingTime::Reaction(_) => CastingTime::Reaction(None),
                        other => other.clone(),
                    }),
                    edit_message(Edit::CastingTime),
                );

                let casting_time_extra = match &spell.casting_time {
                    CastingTime::Special | CastingTime::Action | CastingTime::BonusAction => None,
                    CastingTime::Reaction(when) => Some(make_row(
                        "Which you take when:",
                        text_input(
                            "",
                            when.as_deref().unwrap_or(""),
                            edit_message(Edit::CastingTimeWhen),
                        ),
                    )),
                    &(CastingTime::Minute(n) | CastingTime::Hour(n)) => Some(make_row(
                        if matches!(&spell.casting_time, CastingTime::Minute(_)) { "Minutes:" } else { "Hours:" },
                        text_input(
                            "",
                            &n.to_string(),
                            edit_message(Edit::CastingTimeN),
                        ),
                    )),
                };

                let range = text_input(
                    "",
                    spell.range.as_deref().unwrap_or(""),
                    edit_message(Edit::Range),
                );

                let Components { v, s, m } = spell.components.clone().unwrap_or_default();
                let v = checkbox(
                    "V",
                    v,
                    edit_message(Edit::ComponentV),
                );
                let s = checkbox(
                    "S",
                    s,
                    edit_message(Edit::ComponentS),
                );
                let mat = checkbox(
                    "M",
                    m.is_some(),
                    edit_message(Edit::ComponentM),
                );
                let components = row![
                    Length::Fill,
                    v,
                    Length::Fill,
                    s,
                    Length::Fill,
                    mat
                ];
                let material_component = m.map(|mat| text_input(
                    "material",
                    &mat,
                    edit_message(Edit::ComponentMaterial),
                ));

                let duration = text_input(
                    "",
                    spell.duration.as_deref().unwrap_or(""),
                    edit_message(Edit::Duration),
                );

                let ritual = checkbox(
                    "",
                    spell.ritual,
                    edit_message(Edit::Ritual),
                );

                let conc = checkbox(
                    "",
                    spell.conc,
                    edit_message(Edit::Concentration),
                );

                let description = text_input(
                    "Describe the spell's effects...",
                    &spell.description,
                    edit_message(Edit::Description),
                )
                    // .on_submit(crate::Message::Settings(Message::EditSpell(Edit::DescEnter)))
                    ;

                let higher_levels = text_input(
                    "Higher level effects...",
                    spell.higher_levels.as_deref().unwrap_or(""),
                    edit_message(Edit::HigherLevels),
                );

                let classes = pick_list(
                    &Class::ALL[..],
                    None,
                    edit_message(Edit::Class),
                )
                    .placeholder("Class");

                // let page = TextInput::new(
                //     &mut spell.page_state,
                //     "278",
                //     &spell.page.map_or_else(String::new, |p| p.to_string()),
                //     edit_message(Edit::Page),
                // ).style(style);


                let column = col!()
                    .spacing(3)
                    .push(make_row("", title))
                    .push(horizontal_rule(8))
                    .push(make_row("", school))
                    .push_space(2)
                    .push(make_row("Level:", level))
                    .push(make_row("Casting Time:", casting_time))
                    .tap_if_some(casting_time_extra, Column::push)
                    .push(make_row("Range:", range))
                    .push(make_row("Components:", components))
                    .tap_if_some(material_component, |col, mat| col.push(make_row("Material:", mat)))
                    .push(make_row("Duration:", duration))
                    .push(make_row("Ritual?", ritual))
                    .push(make_row("Concentration?", conc))
                    .push(horizontal_rule(8))
                    .push(make_row("", description))
                    .push(horizontal_rule(8))
                    .push(make_row("At Higher Levels:", higher_levels))
                    .push(horizontal_rule(8))
                    .push(make_row("Classes:", classes))
                    .push(make_row("", text(spell.classes.iter().list_grammatically()).size(16)))
                    // .push(Rule::horizontal(8))
                    // .push(row("Source:", source))
                    // .push(row("Page:", page))
                    ;
                spells_col.push(column)
            }
        };

        let row = row![
            col![
                character_label.height(Length::Fill),
                1,
                scrollable(character_col).height(Length::FillPortion(18))
            ].width(Length::Fill),
            vertical_rule(RULE_SPACING),
            col![
                spells_label.height(Length::Fill),
                1,
                scrollable(spells_col).height(Length::FillPortion(18))
            ].width(Length::Fill),
        ].padding(PADDING);

        container(row.height(Length::Shrink))
    }
}<|MERGE_RESOLUTION|>--- conflicted
+++ resolved
@@ -65,13 +65,7 @@
 #[derive(Default)]
 pub struct SettingsPage {
     pub character_name: String,
-<<<<<<< HEAD
     pub character_name_id: text_input::Id,
-=======
-    pub character_name_state: text_input::State,
-    create_character: button::State,
-    character_scroll: scrollable::State,
->>>>>>> 46c65265
     pub spell_name: String,
     pub spell_name_id: text_input::Id,
     pub spell_editor: SpellEditor,
@@ -81,13 +75,7 @@
     pub fn new(custom_spells: &[CustomSpell]) -> Self {
         Self {
             character_name: Default::default(),
-<<<<<<< HEAD
             character_name_id: text_input::Id::unique(),
-=======
-            character_name_state: Default::default(),
-            create_character: Default::default(),
-            character_scroll: Default::default(),
->>>>>>> 46c65265
             spell_name: Default::default(),
             spell_name_id: text_input::Id::unique(),
             spell_editor: SpellEditor::searching("", custom_spells),
